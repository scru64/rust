# Changelog

<<<<<<< HEAD
## v2.0.0 - unreleased

### Migration from v1

- The synchronous entry points `scru64::new()` and `scru64::new_string()` are
  renamed to `scru64::new_sync()` and `scru64::new_string_sync()`, respectively.
- The `async-io` and `tokio` features are replaced by the newly implemented
  asynchronous entry points, `scru64::new()` and `scru64::new_string()`. Replace
  the old functions as follows:
  - `scru64::async_io::new()` -> `scru64::new()`
  - `scru64::async_io::new_string()` -> `scru64::new_string()`
  - `scru64::tokio::new()` -> `scru64::new()`
  - `scru64::tokio::new_string()` -> `scru64::new_string()`
- `scru64::gen` (alias to `scru64::generator`) is removed.

### Removed

- Deprecated aliases: `new()`, `new_string()`, and `gen`
- `async-io` and `tokio` features

### Added

- `new()` and `new_string()` as default asynchronous entry points
=======
## v1.1.1 - 2024-09-11

### Fixed

- Memory leak issue of `generator::counter_mode::DefaultCounterMode`
>>>>>>> 1ef91672

## v1.1.0 - 2024-09-09

### Changed

- Names of primary functions from `new()` and `new_string()` to `new_sync()` and
  `new_string_sync()`, respectively
  - Leaving old names as aliases for backward compatibility

### Added

- `async-io` feature (`async_io::new()` and `async_io::new_string()`) to support
  `async-std` and `smol`

### Removed

- `new_with()`, `new_string_with()`, and `unstable` feature

## v1.0.3 - 2024-08-30

### Added

- `new_with()` and `new_string_with()` (via `unstable` crate feature) as
  undocumented experimental functions that may be removed or changed between
  minor releases

### Maintenance

- Separate test case testing env var-related functionality in a safe manner
- Code and document refactoring
- Test case cleaning

## v1.0.2 - 2024-08-29

### Fixed

- "Available on crate features ... only" labels in the document

## v1.0.1 - 2024-08-17

### Changed

- Name of `gen` module to `generator` to avoid forthcoming `gen` keyword
  - `gen` remains as an alias to `generator` for backward compatibility

## v1.0.0 - 2023-09-28

- Initial stable release<|MERGE_RESOLUTION|>--- conflicted
+++ resolved
@@ -1,6 +1,5 @@
 # Changelog
 
-<<<<<<< HEAD
 ## v2.0.0 - unreleased
 
 ### Migration from v1
@@ -24,13 +23,12 @@
 ### Added
 
 - `new()` and `new_string()` as default asynchronous entry points
-=======
+
 ## v1.1.1 - 2024-09-11
 
 ### Fixed
 
 - Memory leak issue of `generator::counter_mode::DefaultCounterMode`
->>>>>>> 1ef91672
 
 ## v1.1.0 - 2024-09-09
 
