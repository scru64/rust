--- conflicted
+++ resolved
@@ -1,6 +1,5 @@
 # Changelog
 
-<<<<<<< HEAD
 ## v2.0.0 - unreleased
 
 ### Migration from v1
@@ -24,10 +23,7 @@
 
 - `new()` and `new_string()` as default asynchronous entry points
 
-## v1.1.0 - unreleased
-=======
 ## v1.1.0 - 2024-09-09
->>>>>>> 434168dd
 
 ### Changed
 
